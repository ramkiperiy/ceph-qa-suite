--- conflicted
+++ resolved
@@ -68,7 +68,6 @@
         self._sudo_write_file(mount.client_remote, mount.get_keyring_path(), out)
         self.set_conf("client.{name}".format(name=id_name), "keyring", mount.get_keyring_path())
 
-<<<<<<< HEAD
     def test_default_prefix(self):
         group_id = "grpid"
         volume_id = "volid"
@@ -96,10 +95,11 @@
         ns_in_attr = self.mount_a.getfattr(os.path.join(DEFAULT_VOL_PREFIX, group_id, volume_id), "ceph.dir.layout.pool_namespace")
         namespace = "{0}{1}".format(DEFAULT_NS_PREFIX, volume_id)
         self.assertEqual(namespace, ns_in_attr)
-=======
+
     def _configure_guest_auth(self, volumeclient_mount, guest_mount,
                               guest_entity, group_id, volume_id,
-                              readonly=False):
+                              readonly=False, volume_prefix=None,
+                              namespace_prefix=None):
         """
         Set up auth credentials for the guest client to mount a volume.
 
@@ -123,7 +123,7 @@
             volume_id=volume_id,
             guest_entity=guest_entity,
             readonly=readonly
-        )))
+        )), volume_prefix, namespace_prefix)
 
         # The guest auth ID should exist.
         existing_ids = [a['entity'] for a in self.auth_list()]
@@ -144,11 +144,11 @@
                               keyring_txt)
 
         # Add a guest client section to the ceph config file.
+        self.set_conf("client.{0}".format(guest_entity), "client quota", "true")
         self.set_conf("client.{0}".format(guest_entity), "debug client", "20")
         self.set_conf("client.{0}".format(guest_entity), "debug objecter", "20")
         self.set_conf("client.{0}".format(guest_entity),
                       "keyring", guest_mount.get_keyring_path())
->>>>>>> cbed6c6a
 
     def test_lifecycle(self):
         """
@@ -184,50 +184,14 @@
             guest_entity=guest_entity
         )), volume_prefix, namespace_prefix)
 
-<<<<<<< HEAD
-        # Authorize
-        key = self._volume_client_python(self.mount_b, dedent("""
-            vp = VolumePath("{group_id}", "{volume_id}")
-            auth_result = vc.authorize(vp, "{guest_entity}")
-            print auth_result['auth_key']
-        """.format(
-            group_id=group_id,
-            volume_id=volume_id,
-            guest_entity=guest_entity
-        )), volume_prefix, namespace_prefix)
-
-=======
->>>>>>> cbed6c6a
         # The dir should be created
         self.mount_a.stat(os.path.join("myprefix", group_id, volume_id))
 
-<<<<<<< HEAD
-        # The auth identity should exist
-        existing_ids = [a['entity'] for a in self.auth_list()]
-        self.assertIn("client.{0}".format(guest_entity), existing_ids)
-
-        keyring_txt = dedent("""
-        [client.{guest_entity}]
-            key = {key}
-
-        """.format(
-            guest_entity=guest_entity,
-            key=key
-        ))
-
-        # We should be able to mount the volume
-        self.mounts[2].client_id = guest_entity
-        self._sudo_write_file(self.mounts[2].client_remote, self.mounts[2].get_keyring_path(), keyring_txt)
-        self.set_conf("client.{0}".format(guest_entity), "client quota", "true")
-        self.set_conf("client.{0}".format(guest_entity), "debug client", "20")
-        self.set_conf("client.{0}".format(guest_entity), "debug objecter", "20")
-        self.set_conf("client.{0}".format(guest_entity), "keyring", self.mounts[2].get_keyring_path())
-=======
         # Authorize and configure credentials for the guest to mount the
         # the volume.
         self._configure_guest_auth(self.mount_b, self.mounts[2], guest_entity,
-                                   group_id, volume_id)
->>>>>>> cbed6c6a
+                                   group_id, volume_id, False, volume_prefix,
+                                   namespace_prefix)
         self.mounts[2].mount(mount_path=mount_path)
 
         # df granularity is 4MB block so have to write at least that much
@@ -436,7 +400,6 @@
         self.assertListEqual(self.mount_a.ls("parent1/mydir"),
                              ["afile"])
 
-<<<<<<< HEAD
     def test_evict_client(self):
         """
         That a volume client can be evicted based on its auth ID and the volume
@@ -545,7 +508,7 @@
 
         # We must hard-umount the one that we evicted
         self.mounts[2].umount_wait(force=True)
-=======
+
     def test_readonly_authorization(self):
         """
         That guest clients can be restricted to read-only mounts of volumes.
@@ -566,7 +529,7 @@
         # Create a volume.
         mount_path = self._volume_client_python(volumeclient_mount, dedent("""
             vp = VolumePath("{group_id}", "{volume_id}")
-            create_result = vc.create_volume(vp, 10)
+            create_result = vc.create_volume(vp, 10 * 1024 * 1024)
             print create_result['mount_path']
         """.format(
             group_id=group_id,
@@ -606,4 +569,3 @@
         # Cannot write into read-only volume.
         with self.assertRaises(CommandFailedError):
             guest_mount.write_n_mb("rogue.bin", 1)
->>>>>>> cbed6c6a
